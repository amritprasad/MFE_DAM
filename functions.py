<<<<<<< HEAD
"""
MFE 230K - Factor Timing Project

Authors: Ms. Allocation
"""

# Imports
import numpy as np
import pandas as pd
import os
import matplotlib.pyplot as plt
import statsmodels.formula.api as sm
from arch import arch_model
from scipy.optimize import minimize, basinhopping


def makedir(folder, sub_folder=None):
    """
    Checks if the folder exists or not. If it doesn't, creates it.
    If sub_folder isn't None, checks folder/sub_folder

    Args:
        folder (str)

        sub_folder (str)
    """
    # folder='Plots'; sub_folder='Variance_Capture'
    if sub_folder is not None:
        folderpath = os.path.join(folder, sub_folder)
    else:
        folderpath = folder

    if not os.path.exists(folderpath):
        print('Creating folder %s' % folderpath)
        os.makedirs(folderpath)
    return None


def load_data(region):
    """
    Function to read in data according to region

    Args:
        region (str): valid values are US, JP and EU

    Returns:
        pd.DataFrame containing factors returns
    """
    # region='US'
    reg_mapper = {'US': 'USA', 'JP': 'JPN', 'EU': 'Europe'}
    if region not in reg_mapper:
        raise ValueError('region has to be one of %s'
                         % (', '.join(reg_mapper.keys())))
    data_folder = 'Data'
    filename = 'AQR_Data_Daily.xlsx'
    filepath = os.path.join(data_folder, filename)
    qual_df = pd.read_excel(filepath, sheet_name='QMJ Factors', skiprows=18,
                            parse_dates=[0], index_col=[0])[reg_mapper[region]]
    mkt_df = pd.read_excel(filepath, sheet_name='MKT', skiprows=18,
                           parse_dates=[0], index_col=[0])[reg_mapper[region]]
    mom_df = pd.read_excel(filepath, sheet_name='UMD', skiprows=18,
                           parse_dates=[0], index_col=[0])[reg_mapper[region]]
    val_df = pd.read_excel(filepath, sheet_name='HML FF', skiprows=18,
                           parse_dates=[0], index_col=[0])[reg_mapper[region]]
    rf_df = pd.read_excel(filepath, sheet_name='RF', skiprows=18,
                          parse_dates=[0], index_col=[0])['Risk Free Rate']
    data_df = pd.concat([mkt_df.rename('MKT'), val_df.rename('VAL'),
                         mom_df.rename('MOM'), qual_df.rename('QUAL'),
                         rf_df.rename('RF')], axis=1)

    # Drop dates with NaN RF
    data_df.dropna(subset=['RF'], inplace=True)
    # Drop dates with all NaNs
    data_df.dropna(how='all', inplace=True)
    # Check that returns are all valid after the first valid index
    if (data_df.apply(lambda x: x.loc[x.first_valid_index():].isnull().sum(),
                      axis=0) != 0).any():
        raise ValueError('Check the data. It has intermediate NaNs')
    # Provide basic data description
    print('Basic Description:')
    print(data_df.apply(lambda x: pd.Series(
            [x.mean(), x.std(ddof=1), x.skew(), x.kurtosis()],
            index=['Mean', 'Std Dev', 'Skew', 'Excess Kurtosis'])))
    print('\nCorrelations:')
    print(data_df.corr())
    return data_df


def rolling_corr(data_df, corrwith, window, title):
    """
    Function to plot the rolling correlations wrt the corrwith column

    Args:
        data_df (pd.DataFrame): contains returns

        corrwith (str): column name wrt which correlations would be calculated

        window (int): in days

        title (str): plot title
    """
    # corrwith='MKT'; window=126; title='US_MKT'
    corrof = data_df.columns.difference([corrwith])
    plot_folder = 'Plots'
    sub_folder = 'Factor_Corr'
    # Create Plots folder
    makedir(plot_folder, sub_folder)
    plt.clf()
    corrs=data_df.rolling(window=window, min_periods=int(window/3)).corr(
            pairwise=True).loc[pd.IndexSlice[:, corrof], corrwith].unstack(
                    1).dropna(how='all')
    corrs.plot(grid=True, figsize=(12, 8),
                                              title=title)
    if not os.path.exists(plot_folder):
        os.makedirs(plot_folder)
    plt.savefig(os.path.join(plot_folder, sub_folder, title + '.png'))
    plt.show()
    plt.close()
    return corrs


def calc_ir(data_df, bench='MKT',freq='Y'):
    """
    Function to calculate annual IRs of all factors

    Args:
        data_df (pd.DataFrame): contains returns

        bench (str): benchmark

    Returns:
        ir_df (pd.DataFrame): contains IRs wrt benchmark
    """
    # bench='MKT'; bench='RF'
    irof = data_df.columns.difference([bench])
    reg_cols = [[x, bench] for x in irof]
    ann_dates_end = pd.date_range(data_df.index.min(), data_df.index.max(),
                                  freq=freq)
    ann_dates_start = pd.date_range(data_df.index.min(), data_df.index.max(),
                                    freq=freq+'S')
    ann_dates_start = ann_dates_start.union([pd.offsets.YearBegin(-1) +
                                             data_df.index.min()])
    # Remove the last date since 2019 has only 1 month worth of data points
    ann_dates_start = ann_dates_start[:-1]
    ir_df = pd.DataFrame(columns=irof)
    for start_date, end_date in zip(ann_dates_start, ann_dates_end):
        for col in reg_cols:
            reg_df = data_df.loc[start_date:end_date, col].copy()
            # Drop NAs
            reg_df.dropna(inplace=True)
            if reg_df.empty:
                continue
            else:
                result = sm.ols('%s ~ %s' % (col[0], bench),
                                data=reg_df).fit()
                omega = np.sqrt(sum(result.resid**2))
                alpha = result.params['Intercept']
                if not np.allclose(omega, 0):
                    # Set IR = alpha/omega if sum of squared residuals > 0
                    ir_df.loc[end_date, col[0]] = float(alpha/omega)
                else:
                    ir_df.loc[end_date, col[0]] = np.nan
    # Plot IRs
    ir_df.plot(grid=True, figsize=(10, 6))
    return ir_df.astype(float), ann_dates_start, ann_dates_end


def vol_GARCH(mkt_ret, period_start, period_end):
    """
    Function to calculate the GARCH volatility for market returns

    Args:
        mkt_ret (pd.Series): market returns

        period_start (pd.DatetimeIndex): period start dates

        period_end (pd.DatetimeIndex): period end dates

    Returns:
        forecast_vol (pd.Series): GARCH vol prediction
    """
    # mkt_ret=us_df['MKT'].copy()
#    garch = arch_model(mkt_ret, mean='Constant', vol='GARCH', p=1, q=1,
#                       hold_back=441)
#    res = garch.fit()

    def garchFunc(coeff, y, p, q, flag=False):
        """
        Function to calculate the negative LLK for the GARCH function

        Args:
            coeff (iterable): guess values

            y (pd.Series): returns

            p, q (int)

        Returns:
            Negative LLK value
        """
        # drop the first one since theres no lagged value for it
        r = y[1:].values
        r_lagged = y.shift(1)[1:].values
        T = len(r)
        resid = r - (coeff[0] + coeff[1]*r_lagged)
        pq = max(p, q)
        # ignore t = pq since its not part of the sum
        resid_t = resid[pq:]

        # filter the h
        h_t = []
        # really important how to choose h[0]
        h_t.append(np.mean(resid ** 2))
        h_t = h_t * pq
        # calc the ht
        for i in range(pq, T):
            tmp = coeff[2]
            for j in range((3+q), (3+q+p)):
                tmp += coeff[j]*h_t[i-(j-(2+q))]
            for j in range(3, (3+q)):
                tmp += coeff[j]*(resid[i-(j-2)] ** 2)
            h_t.append(tmp)

        part_1 = -(T-pq)*np.log(2*np.pi)
        part_2 = -np.log(h_t[pq:]).sum()
        part_3 = -np.sum(np.square(resid_t)/h_t[pq:])

        condloglike = 0.5*(part_1 + part_2 + part_3)
        # because we are using a minimize function for maximizing likelihood

        if (flag):
            return pd.Series(h_t[0:1]+h_t)

        return -condloglike

    guess = np.array([.05, 0.2, .01,  0.1, 1])
    eps = np.finfo(float).eps
    bounds = [(eps, None), (None, None), (eps, None), (eps, None), (eps, None)]

    # Convert periods to monthly
    per_start = pd.date_range(period_start.min(), period_start.max(),
                              freq='MS')
    per_end = pd.date_range(period_end.min(), period_end.max(), freq='M')
    params = pd.DataFrame(columns=['c', 'phi', 'zeta', 'alpha', 'delta'])
    forecast_vol = pd.Series(name='GARCH_1m_FORECAST')
    # Fit GARCH and forecast vol
    for start_date, end_date in zip(per_start, per_end):
        res = minimize(fun=garchFunc, x0=guess,
                       args=(mkt_ret[start_date:end_date].copy(), 1, 1),
                       method='L-BFGS-B', bounds=bounds)
        count = 1
        while not res.success:
            min_kwargs = {'args': (mkt_ret[start_date:end_date].copy(), 1, 1),
                          'method': 'TNC', 'bounds': bounds}
            res_temp = basinhopping(func=garchFunc, x0=res.x, niter=100,
                                    minimizer_kwargs=min_kwargs)
            res = minimize(fun=garchFunc, x0=res_temp.x,
                           args=(mkt_ret[start_date:end_date].copy(), 1, 1),
                           method='L-BFGS-B', bounds=bounds)
            count += 1
            if count == 5:
                raise ValueError('Optimizer did not converge')

        params.loc[end_date] = res.x
        next_month = [end_date+pd.offsets.MonthBegin(),
                      end_date+pd.offsets.MonthEnd()]
        forecast_vol.loc[end_date] = np.sqrt(garchFunc(
                res.x, mkt_ret[next_month[0]:next_month[1]],
                1, 1, True)).iloc[-1]

    return forecast_vol
=======
"""
MFE 230K - Factor Timing Project

Authors: Ms. Allocation
"""

# Imports
import numpy as np
import pandas as pd
import os
import matplotlib.pyplot as plt
import statsmodels.formula.api as sm
from arch import arch_model
from scipy.optimize import minimize, basinhopping


def makedir(folder, sub_folder=None):
    """
    Checks if the folder exists or not. If it doesn't, creates it.
    If sub_folder isn't None, checks folder/sub_folder

    Args:
        folder (str)

        sub_folder (str)
    """
    # folder='Plots'; sub_folder='Variance_Capture'
    if sub_folder is not None:
        folderpath = os.path.join(folder, sub_folder)
    else:
        folderpath = folder

    if not os.path.exists(folderpath):
        print('Creating folder %s' % folderpath)
        os.makedirs(folderpath)
    return None


def load_data(region):
    """
    Function to read in data according to region

    Args:
        region (str): valid values are US, JP and EU

    Returns:
        pd.DataFrame containing factors returns
    """
    # region='US'
    reg_mapper = {'US': 'USA', 'JP': 'JPN', 'EU': 'Europe'}
    if region not in reg_mapper:
        raise ValueError('region has to be one of %s'
                         % (', '.join(reg_mapper.keys())))
    data_folder = 'Data'
    filename = 'AQR_Data_Daily.xlsx'
    filepath = os.path.join(data_folder, filename)
    qual_df = pd.read_excel(filepath, sheet_name='QMJ Factors', skiprows=18,
                            parse_dates=[0], index_col=[0])[reg_mapper[region]]
    mkt_df = pd.read_excel(filepath, sheet_name='MKT', skiprows=18,
                           parse_dates=[0], index_col=[0])[reg_mapper[region]]
    mom_df = pd.read_excel(filepath, sheet_name='UMD', skiprows=18,
                           parse_dates=[0], index_col=[0])[reg_mapper[region]]
    val_df = pd.read_excel(filepath, sheet_name='HML FF', skiprows=18,
                           parse_dates=[0], index_col=[0])[reg_mapper[region]]
    rf_df = pd.read_excel(filepath, sheet_name='RF', skiprows=18,
                          parse_dates=[0], index_col=[0])['Risk Free Rate']
    data_df = pd.concat([mkt_df.rename('MKT'), val_df.rename('VAL'),
                         mom_df.rename('MOM'), qual_df.rename('QUAL'),
                         rf_df.rename('RF')], axis=1)

    # Drop dates with NaN RF
    data_df.dropna(subset=['RF'], inplace=True)
    # Drop dates with all NaNs
    data_df.dropna(how='all', inplace=True)
    # Check that returns are all valid after the first valid index
    if (data_df.apply(lambda x: x.loc[x.first_valid_index():].isnull().sum(),
                      axis=0) != 0).any():
        raise ValueError('Check the data. It has intermediate NaNs')
    # Provide basic data description
    print('Basic Description:')
    print(data_df.apply(lambda x: pd.Series(
            [x.mean(), x.std(ddof=1), x.skew(), x.kurtosis()],
            index=['Mean', 'Std Dev', 'Skew', 'Excess Kurtosis'])))
    print('\nCorrelations:')
    print(data_df.corr())
    return data_df


def rolling_corr(data_df, corrwith, window, title):
    """
    Function to plot the rolling correlations wrt the corrwith column

    Args:
        data_df (pd.DataFrame): contains returns

        corrwith (str): column name wrt which correlations would be calculated

        window (int): in days

        title (str): plot title
    """
    # corrwith='MKT'; window=126; title='US_MKT'
    corrof = data_df.columns.difference([corrwith])
    plot_folder = 'Plots'
    sub_folder = 'Factor_Corr'
    # Create Plots folder
    makedir(plot_folder, sub_folder)
    plt.clf()
    data_df.rolling(window=window, min_periods=int(window/3)).corr(
            pairwise=True).loc[pd.IndexSlice[:, corrof], corrwith].unstack(
                    1).dropna(how='all').plot(grid=True, figsize=(12, 8),
                                              title=title)
    if not os.path.exists(plot_folder):
        os.makedirs(plot_folder)
    plt.savefig(os.path.join(plot_folder, sub_folder, title + '.png'))
    plt.show()
    plt.close()


def calc_ir(data_df, bench='MKT', freq='M'):
    """
    Function to calculate rolling IRs of all factors

    Args:
        data_df (pd.DataFrame): contains returns

        bench (str): benchmark

        freq (str): provide the frequency for IR calculation

    Returns:
        ir_df (pd.DataFrame): contains IRs wrt benchmark
    """
    # data_df=us_df.copy(); bench='MKT'; freq='M'
    # bench='RF'; freq='Y'
    if freq not in ['M', 'Y']:
        raise ValueError('Only M and Y allowed as frequencies')
    irof = data_df.columns.difference([bench])
    reg_cols = [[x, bench] for x in irof]
    ann_dates_end = pd.date_range(data_df.index.min(), data_df.index.max(),
                                  freq=freq)
    ann_dates_start = pd.date_range(data_df.index.min(), data_df.index.max(),
                                    freq=freq+'S')
    date_offset = pd.offsets.YearBegin(-1) if freq == 'Y'\
        else pd.offsets.MonthBegin(-1)
    ann_dates_start = ann_dates_start.union([date_offset +
                                             data_df.index.min()])
    # Remove 2019 since it has only 1 month worth of data points for freq='Y'
    if freq == 'Y':
        ann_dates_start = ann_dates_start[:-1]
    ir_df = pd.DataFrame(columns=irof)
    for start_date, end_date in zip(ann_dates_start, ann_dates_end):
        for col in reg_cols:
            reg_df = data_df.loc[start_date:end_date, col].copy()
            # Drop NAs
            reg_df.dropna(inplace=True)
            if reg_df.empty:
                continue
            else:
                result = sm.ols('%s ~ %s' % (col[0], bench),
                                data=reg_df).fit()
                omega = np.sqrt(sum(result.resid**2))
                alpha = result.params['Intercept']
                if not np.allclose(omega, 0):
                    # Set IR = alpha/omega if sum of squared residuals > 0
                    ir_df.loc[end_date, col[0]] = float(alpha/omega)
                else:
                    ir_df.loc[end_date, col[0]] = np.nan
    # Plot IRs
    ir_df.plot(grid=True, figsize=(10, 6))
    return ir_df.astype(float), ann_dates_start, ann_dates_end


def vol_GARCH(mkt_ret, period_start, period_end):
    """
    Function to calculate the GARCH volatility for market returns

    Args:
        mkt_ret (pd.Series): market returns

        period_start (pd.DatetimeIndex): period start dates

        period_end (pd.DatetimeIndex): period end dates

    Returns:
        forecast_vol (pd.Series): GARCH vol prediction
    """
    # mkt_ret=us_df['MKT'].copy()
#    garch = arch_model(mkt_ret, mean='Constant', vol='GARCH', p=1, q=1,
#                       hold_back=441)
#    res = garch.fit()

    def garchFunc(coeff, y, p, q, flag=False):
        """
        Function to calculate the negative LLK for the GARCH function

        Args:
            coeff (iterable): guess values

            y (pd.Series): returns

            p, q (int)

        Returns:
            Negative LLK value
        """
        # drop the first one since theres no lagged value for it
        r = y[1:].values
        r_lagged = y.shift(1)[1:].values
        T = len(r)
        resid = r - (coeff[0] + coeff[1]*r_lagged)
        pq = max(p, q)
        # ignore t = pq since its not part of the sum
        resid_t = resid[pq:]

        # filter the h
        h_t = []
        # really important how to choose h[0]
        h_t.append(np.mean(resid ** 2))
        h_t = h_t * pq
        # calc the ht
        for i in range(pq, T):
            tmp = coeff[2]
            for j in range((3+q), (3+q+p)):
                tmp += coeff[j]*h_t[i-(j-(2+q))]
            for j in range(3, (3+q)):
                tmp += coeff[j]*(resid[i-(j-2)] ** 2)
            h_t.append(tmp)

        part_1 = -(T-pq)*np.log(2*np.pi)
        part_2 = -np.log(h_t[pq:]).sum()
        part_3 = -np.sum(np.square(resid_t)/h_t[pq:])

        condloglike = 0.5*(part_1 + part_2 + part_3)
        # because we are using a minimize function for maximizing likelihood

        if (flag):
            return pd.Series(h_t[0:1]+h_t)

        return -condloglike

    guess = np.array([.05, 0.2, .01,  0.1, 1])
    eps = np.finfo(float).eps
    bounds = [(eps, None), (None, None), (eps, None), (eps, None), (eps, None)]

    # Convert periods to monthly
    per_start = pd.date_range(period_start.min(), period_start.max(),
                              freq='MS')
    per_end = pd.date_range(period_end.min(), period_end.max(), freq='M')
    params = pd.DataFrame(columns=['c', 'phi', 'zeta', 'alpha', 'delta'])
    forecast_vol = pd.Series(name='GARCH_1m_FORECAST')
    # Fit GARCH and forecast vol
    for start_date, end_date in zip(per_start, per_end):
        res = minimize(fun=garchFunc, x0=guess,
                       args=(mkt_ret[start_date:end_date].copy(), 1, 1),
                       method='L-BFGS-B', bounds=bounds)
        count = 1
        while not res.success:
            min_kwargs = {'args': (mkt_ret[start_date:end_date].copy(), 1, 1),
                          'method': 'TNC', 'bounds': bounds}
            res_temp = basinhopping(func=garchFunc, x0=res.x, niter=100,
                                    minimizer_kwargs=min_kwargs)
            res = minimize(fun=garchFunc, x0=res_temp.x,
                           args=(mkt_ret[start_date:end_date].copy(), 1, 1),
                           method='L-BFGS-B', bounds=bounds)
            count += 1
            if count == 5:
                raise ValueError('Optimizer did not converge')

        params.loc[end_date] = res.x
        next_month = [end_date+pd.offsets.MonthBegin(),
                      end_date+pd.offsets.MonthEnd()]
        forecast_vol.loc[end_date] = np.sqrt(garchFunc(
                res.x, mkt_ret[next_month[0]:next_month[1]],
                1, 1, True)).iloc[-1]

    return forecast_vol
>>>>>>> 7a72c544
<|MERGE_RESOLUTION|>--- conflicted
+++ resolved
@@ -1,276 +1,3 @@
-<<<<<<< HEAD
-"""
-MFE 230K - Factor Timing Project
-
-Authors: Ms. Allocation
-"""
-
-# Imports
-import numpy as np
-import pandas as pd
-import os
-import matplotlib.pyplot as plt
-import statsmodels.formula.api as sm
-from arch import arch_model
-from scipy.optimize import minimize, basinhopping
-
-
-def makedir(folder, sub_folder=None):
-    """
-    Checks if the folder exists or not. If it doesn't, creates it.
-    If sub_folder isn't None, checks folder/sub_folder
-
-    Args:
-        folder (str)
-
-        sub_folder (str)
-    """
-    # folder='Plots'; sub_folder='Variance_Capture'
-    if sub_folder is not None:
-        folderpath = os.path.join(folder, sub_folder)
-    else:
-        folderpath = folder
-
-    if not os.path.exists(folderpath):
-        print('Creating folder %s' % folderpath)
-        os.makedirs(folderpath)
-    return None
-
-
-def load_data(region):
-    """
-    Function to read in data according to region
-
-    Args:
-        region (str): valid values are US, JP and EU
-
-    Returns:
-        pd.DataFrame containing factors returns
-    """
-    # region='US'
-    reg_mapper = {'US': 'USA', 'JP': 'JPN', 'EU': 'Europe'}
-    if region not in reg_mapper:
-        raise ValueError('region has to be one of %s'
-                         % (', '.join(reg_mapper.keys())))
-    data_folder = 'Data'
-    filename = 'AQR_Data_Daily.xlsx'
-    filepath = os.path.join(data_folder, filename)
-    qual_df = pd.read_excel(filepath, sheet_name='QMJ Factors', skiprows=18,
-                            parse_dates=[0], index_col=[0])[reg_mapper[region]]
-    mkt_df = pd.read_excel(filepath, sheet_name='MKT', skiprows=18,
-                           parse_dates=[0], index_col=[0])[reg_mapper[region]]
-    mom_df = pd.read_excel(filepath, sheet_name='UMD', skiprows=18,
-                           parse_dates=[0], index_col=[0])[reg_mapper[region]]
-    val_df = pd.read_excel(filepath, sheet_name='HML FF', skiprows=18,
-                           parse_dates=[0], index_col=[0])[reg_mapper[region]]
-    rf_df = pd.read_excel(filepath, sheet_name='RF', skiprows=18,
-                          parse_dates=[0], index_col=[0])['Risk Free Rate']
-    data_df = pd.concat([mkt_df.rename('MKT'), val_df.rename('VAL'),
-                         mom_df.rename('MOM'), qual_df.rename('QUAL'),
-                         rf_df.rename('RF')], axis=1)
-
-    # Drop dates with NaN RF
-    data_df.dropna(subset=['RF'], inplace=True)
-    # Drop dates with all NaNs
-    data_df.dropna(how='all', inplace=True)
-    # Check that returns are all valid after the first valid index
-    if (data_df.apply(lambda x: x.loc[x.first_valid_index():].isnull().sum(),
-                      axis=0) != 0).any():
-        raise ValueError('Check the data. It has intermediate NaNs')
-    # Provide basic data description
-    print('Basic Description:')
-    print(data_df.apply(lambda x: pd.Series(
-            [x.mean(), x.std(ddof=1), x.skew(), x.kurtosis()],
-            index=['Mean', 'Std Dev', 'Skew', 'Excess Kurtosis'])))
-    print('\nCorrelations:')
-    print(data_df.corr())
-    return data_df
-
-
-def rolling_corr(data_df, corrwith, window, title):
-    """
-    Function to plot the rolling correlations wrt the corrwith column
-
-    Args:
-        data_df (pd.DataFrame): contains returns
-
-        corrwith (str): column name wrt which correlations would be calculated
-
-        window (int): in days
-
-        title (str): plot title
-    """
-    # corrwith='MKT'; window=126; title='US_MKT'
-    corrof = data_df.columns.difference([corrwith])
-    plot_folder = 'Plots'
-    sub_folder = 'Factor_Corr'
-    # Create Plots folder
-    makedir(plot_folder, sub_folder)
-    plt.clf()
-    corrs=data_df.rolling(window=window, min_periods=int(window/3)).corr(
-            pairwise=True).loc[pd.IndexSlice[:, corrof], corrwith].unstack(
-                    1).dropna(how='all')
-    corrs.plot(grid=True, figsize=(12, 8),
-                                              title=title)
-    if not os.path.exists(plot_folder):
-        os.makedirs(plot_folder)
-    plt.savefig(os.path.join(plot_folder, sub_folder, title + '.png'))
-    plt.show()
-    plt.close()
-    return corrs
-
-
-def calc_ir(data_df, bench='MKT',freq='Y'):
-    """
-    Function to calculate annual IRs of all factors
-
-    Args:
-        data_df (pd.DataFrame): contains returns
-
-        bench (str): benchmark
-
-    Returns:
-        ir_df (pd.DataFrame): contains IRs wrt benchmark
-    """
-    # bench='MKT'; bench='RF'
-    irof = data_df.columns.difference([bench])
-    reg_cols = [[x, bench] for x in irof]
-    ann_dates_end = pd.date_range(data_df.index.min(), data_df.index.max(),
-                                  freq=freq)
-    ann_dates_start = pd.date_range(data_df.index.min(), data_df.index.max(),
-                                    freq=freq+'S')
-    ann_dates_start = ann_dates_start.union([pd.offsets.YearBegin(-1) +
-                                             data_df.index.min()])
-    # Remove the last date since 2019 has only 1 month worth of data points
-    ann_dates_start = ann_dates_start[:-1]
-    ir_df = pd.DataFrame(columns=irof)
-    for start_date, end_date in zip(ann_dates_start, ann_dates_end):
-        for col in reg_cols:
-            reg_df = data_df.loc[start_date:end_date, col].copy()
-            # Drop NAs
-            reg_df.dropna(inplace=True)
-            if reg_df.empty:
-                continue
-            else:
-                result = sm.ols('%s ~ %s' % (col[0], bench),
-                                data=reg_df).fit()
-                omega = np.sqrt(sum(result.resid**2))
-                alpha = result.params['Intercept']
-                if not np.allclose(omega, 0):
-                    # Set IR = alpha/omega if sum of squared residuals > 0
-                    ir_df.loc[end_date, col[0]] = float(alpha/omega)
-                else:
-                    ir_df.loc[end_date, col[0]] = np.nan
-    # Plot IRs
-    ir_df.plot(grid=True, figsize=(10, 6))
-    return ir_df.astype(float), ann_dates_start, ann_dates_end
-
-
-def vol_GARCH(mkt_ret, period_start, period_end):
-    """
-    Function to calculate the GARCH volatility for market returns
-
-    Args:
-        mkt_ret (pd.Series): market returns
-
-        period_start (pd.DatetimeIndex): period start dates
-
-        period_end (pd.DatetimeIndex): period end dates
-
-    Returns:
-        forecast_vol (pd.Series): GARCH vol prediction
-    """
-    # mkt_ret=us_df['MKT'].copy()
-#    garch = arch_model(mkt_ret, mean='Constant', vol='GARCH', p=1, q=1,
-#                       hold_back=441)
-#    res = garch.fit()
-
-    def garchFunc(coeff, y, p, q, flag=False):
-        """
-        Function to calculate the negative LLK for the GARCH function
-
-        Args:
-            coeff (iterable): guess values
-
-            y (pd.Series): returns
-
-            p, q (int)
-
-        Returns:
-            Negative LLK value
-        """
-        # drop the first one since theres no lagged value for it
-        r = y[1:].values
-        r_lagged = y.shift(1)[1:].values
-        T = len(r)
-        resid = r - (coeff[0] + coeff[1]*r_lagged)
-        pq = max(p, q)
-        # ignore t = pq since its not part of the sum
-        resid_t = resid[pq:]
-
-        # filter the h
-        h_t = []
-        # really important how to choose h[0]
-        h_t.append(np.mean(resid ** 2))
-        h_t = h_t * pq
-        # calc the ht
-        for i in range(pq, T):
-            tmp = coeff[2]
-            for j in range((3+q), (3+q+p)):
-                tmp += coeff[j]*h_t[i-(j-(2+q))]
-            for j in range(3, (3+q)):
-                tmp += coeff[j]*(resid[i-(j-2)] ** 2)
-            h_t.append(tmp)
-
-        part_1 = -(T-pq)*np.log(2*np.pi)
-        part_2 = -np.log(h_t[pq:]).sum()
-        part_3 = -np.sum(np.square(resid_t)/h_t[pq:])
-
-        condloglike = 0.5*(part_1 + part_2 + part_3)
-        # because we are using a minimize function for maximizing likelihood
-
-        if (flag):
-            return pd.Series(h_t[0:1]+h_t)
-
-        return -condloglike
-
-    guess = np.array([.05, 0.2, .01,  0.1, 1])
-    eps = np.finfo(float).eps
-    bounds = [(eps, None), (None, None), (eps, None), (eps, None), (eps, None)]
-
-    # Convert periods to monthly
-    per_start = pd.date_range(period_start.min(), period_start.max(),
-                              freq='MS')
-    per_end = pd.date_range(period_end.min(), period_end.max(), freq='M')
-    params = pd.DataFrame(columns=['c', 'phi', 'zeta', 'alpha', 'delta'])
-    forecast_vol = pd.Series(name='GARCH_1m_FORECAST')
-    # Fit GARCH and forecast vol
-    for start_date, end_date in zip(per_start, per_end):
-        res = minimize(fun=garchFunc, x0=guess,
-                       args=(mkt_ret[start_date:end_date].copy(), 1, 1),
-                       method='L-BFGS-B', bounds=bounds)
-        count = 1
-        while not res.success:
-            min_kwargs = {'args': (mkt_ret[start_date:end_date].copy(), 1, 1),
-                          'method': 'TNC', 'bounds': bounds}
-            res_temp = basinhopping(func=garchFunc, x0=res.x, niter=100,
-                                    minimizer_kwargs=min_kwargs)
-            res = minimize(fun=garchFunc, x0=res_temp.x,
-                           args=(mkt_ret[start_date:end_date].copy(), 1, 1),
-                           method='L-BFGS-B', bounds=bounds)
-            count += 1
-            if count == 5:
-                raise ValueError('Optimizer did not converge')
-
-        params.loc[end_date] = res.x
-        next_month = [end_date+pd.offsets.MonthBegin(),
-                      end_date+pd.offsets.MonthEnd()]
-        forecast_vol.loc[end_date] = np.sqrt(garchFunc(
-                res.x, mkt_ret[next_month[0]:next_month[1]],
-                1, 1, True)).iloc[-1]
-
-    return forecast_vol
-=======
 """
 MFE 230K - Factor Timing Project
 
@@ -547,5 +274,4 @@
                 res.x, mkt_ret[next_month[0]:next_month[1]],
                 1, 1, True)).iloc[-1]
 
-    return forecast_vol
->>>>>>> 7a72c544
+    return forecast_vol